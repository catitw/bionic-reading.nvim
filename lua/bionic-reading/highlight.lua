local Utils = require("bionic-reading.utils")

local api = vim.api

--- Highlight class
--- @module Highlight
local Highlight = {}

local namespace = api.nvim_create_namespace("bionic_reading")
local hl_group = "BionicReadingHL"

--- Apply highlighting to buffer
--- @param bufnr number
--- @param line_start number
--- @param line_end number
--- @param bufnr number
--- @return nil
<<<<<<< HEAD
function Highlight:clear(line_start, line_end, bufnr)
	local Buffers = require("bionic-reading.buffers")

	bufnr = bufnr or api.nvim_get_current_buf()
	line_start = line_start or 0
	line_end = line_end or -1
=======
local function _apply_highlighting(bufnr, line_start, line_end)
	bufnr = bufnr or api.nvim_get_current_buf()
	line_start = line_start or 0
	line_end = line_end or api.nvim_buf_line_count(bufnr)

	local lines = api.nvim_buf_get_lines(bufnr, line_start, line_end, false)
>>>>>>> 4848d617

	for line_index, line in ipairs(lines) do
		for word_index, word in string.gmatch(line, "()([^%s%p%d]+)") do
			local line_to_hl = line_start + line_index - 1
			local col_start = word_index - 1
			local col_end = col_start

			col_end = col_start + Utils.highlight_on_first_syllable(word)

			api.nvim_buf_add_highlight(bufnr, namespace, hl_group, line_to_hl, col_start, col_end)
		end
	end
end

--- Highlight buffer using treesitter
--- @param bufnr number
--- @param line_start number
--- @param line_end number
<<<<<<< HEAD
--- @param bufnr number
--- @return nil
function Highlight:highlight(line_start, line_end, bufnr)
	local Buffers = require("bionic-reading.buffers")
=======
--- @return boolean true if treesitter parser is available, false otherwise
local function _treesitter_highlight(bufnr, line_start, line_end)
>>>>>>> 4848d617
	local Config = require("bionic-reading.config")

	bufnr = bufnr or api.nvim_get_current_buf()
	line_start = line_start or 0
<<<<<<< HEAD
	line_end = line_end or -1

	Highlight:clear(line_start, line_end, bufnr)
=======
	line_end = line_end or vim.api.nvim_buf_line_count(bufnr)

	local ok = pcall(vim.treesitter.get_parser, bufnr)

	if not ok then
		return false
	end

	-- pos is 0-indexed
	local root = vim.treesitter.get_node({ bufnr = bufnr, pos = { line_start, line_end } })

	if not root then
		return false
	end
>>>>>>> 4848d617

	-- Make sure we have the top-level node
	if line_start == 0 and line_end == vim.api.nvim_buf_line_count(bufnr) then
		local parent = root:parent()

		while parent do
			root = parent
			parent = parent:parent()
		end
	end

	Utils.navigate_tree(root, function(node)
		for _, node_type in ipairs(Config.opts.file_types[vim.bo.filetype]) do
			if node_type == node:type() then
				local row_start = node:range()

				_apply_highlighting(bufnr, row_start, row_start + 1)
			end
		end
	end)

	return true
end

--- Clear all highlights in current buffer by clearing namespace
--- @param bufnr number
--- @return nil
function Highlight.clear(bufnr)
	local Buffers = require("bionic-reading.buffers")

	bufnr = bufnr or api.nvim_get_current_buf()

	Buffers:deactivate_buf(bufnr)
	api.nvim_buf_clear_namespace(bufnr, namespace, 0, -1)
end

--- Highlight lines in current buffer
--- @param bufnr number
--- @param line_start number
--- @param line_end number
--- @return nil
function Highlight.highlight(bufnr, line_start, line_end)
	local Config = require("bionic-reading.config")
	local Buffers = require("bionic-reading.buffers")
	local ok = false

	bufnr = bufnr or api.nvim_get_current_buf()
	line_start = line_start or 0
	line_end = line_end or api.nvim_buf_line_count(bufnr)

	Buffers:activate_buf(bufnr)

	if Config.opts.treesitter then
		ok = _treesitter_highlight(bufnr, line_start, line_end)

		if ok then
			return
		end
	end

	-- If treesitter is not enabled or it failed to highlight, fallback to regex
	if not ok then
		_apply_highlighting(bufnr, line_start, line_end)
	end
end

local function init()
	local Config = require("bionic-reading.config")

	api.nvim_set_hl(0, hl_group, Config.opts.hl_group_value)
end

init()

return Highlight<|MERGE_RESOLUTION|>--- conflicted
+++ resolved
@@ -13,23 +13,13 @@
 --- @param bufnr number
 --- @param line_start number
 --- @param line_end number
---- @param bufnr number
 --- @return nil
-<<<<<<< HEAD
-function Highlight:clear(line_start, line_end, bufnr)
-	local Buffers = require("bionic-reading.buffers")
-
-	bufnr = bufnr or api.nvim_get_current_buf()
-	line_start = line_start or 0
-	line_end = line_end or -1
-=======
 local function _apply_highlighting(bufnr, line_start, line_end)
 	bufnr = bufnr or api.nvim_get_current_buf()
 	line_start = line_start or 0
 	line_end = line_end or api.nvim_buf_line_count(bufnr)
 
 	local lines = api.nvim_buf_get_lines(bufnr, line_start, line_end, false)
->>>>>>> 4848d617
 
 	for line_index, line in ipairs(lines) do
 		for word_index, word in string.gmatch(line, "()([^%s%p%d]+)") do
@@ -48,24 +38,12 @@
 --- @param bufnr number
 --- @param line_start number
 --- @param line_end number
-<<<<<<< HEAD
---- @param bufnr number
---- @return nil
-function Highlight:highlight(line_start, line_end, bufnr)
-	local Buffers = require("bionic-reading.buffers")
-=======
 --- @return boolean true if treesitter parser is available, false otherwise
 local function _treesitter_highlight(bufnr, line_start, line_end)
->>>>>>> 4848d617
 	local Config = require("bionic-reading.config")
 
 	bufnr = bufnr or api.nvim_get_current_buf()
 	line_start = line_start or 0
-<<<<<<< HEAD
-	line_end = line_end or -1
-
-	Highlight:clear(line_start, line_end, bufnr)
-=======
 	line_end = line_end or vim.api.nvim_buf_line_count(bufnr)
 
 	local ok = pcall(vim.treesitter.get_parser, bufnr)
@@ -80,7 +58,6 @@
 	if not root then
 		return false
 	end
->>>>>>> 4848d617
 
 	-- Make sure we have the top-level node
 	if line_start == 0 and line_end == vim.api.nvim_buf_line_count(bufnr) then
