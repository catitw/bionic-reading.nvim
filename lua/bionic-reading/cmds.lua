local Highlight = require("bionic-reading.highlight")
local Utils = require("bionic-reading.utils")

local get_current_buf = vim.api.nvim_get_current_buf

--- Commands module
--- @module CMDS
local CMDS = {}

--- highlight on colorscheme change
--- @return nil
<<<<<<< HEAD
function CMDS:_setup()
	create_autocmd("ColorScheme", {
		pattern = "*",
		group = self.group,
		callback = function()
			local Config = require("bionic-reading.config")

			vim.api.nvim_set_hl(0, Highlight.hl_group, Config.opts.hl_group_value)
		end,
	})

	create_autocmd("FileType", {
		pattern = "*",
		group = self.group,
		callback = function(args)
			local Buffers = require("bionic-reading.buffers")
			local Config = require("bionic-reading.config")
			local bufnr = args.buf

			-- if buffer is active, we have already highlighted the file
			if Buffers:check_active_buf(bufnr) or not Utils.check_file_types() or not Config.opts.auto_highlight then
				return
			end

			Highlight:highlight(0, -1, bufnr)
		end,
	})

	create_autocmd("TextChanged", {
		pattern = "*",
		group = self.group,
		callback = function(args)
			local Buffers = require("bionic-reading.buffers")
			local Config = require("bionic-reading.config")
			local bufnr = args.buf

			if not Buffers:check_active_buf(bufnr) or not Utils.check_file_types() then
				return
			end

			-- getpos returns an array of [bufnr, lnum, col, off], 1 based index
			local line_start = vim.fn.getpos("'[")[2] - 1
			local line_end = vim.fn.getpos("']")[2]

			-- because the saccade_cadence is not one. Not every word will be highlighted
			-- so, we need to re-highlight everything after the paste to make sure the
			-- cadence is kept
			if Config.opts.saccade_cadence ~= 1 then
				line_end = -1
			end

			Highlight:highlight(line_start, line_end, bufnr)
		end,
	})

	create_autocmd("TextChangedI", {
		pattern = "*",
		group = self.group,
		callback = function(args)
			local Config = require("bionic-reading.config")
			local Buffers = require("bionic-reading.buffers")
			local bufnr = args.buf

			if
				not Buffers:check_active_buf(bufnr)
				or not Config.opts.update_in_insert_mode
				or not Utils.check_file_types()
			then
				return
			end

			-- nvim_win_get_cursor returns an array of [lnum, col], 1 based indexing
			local line_start = vim.api.nvim_win_get_cursor(0)[1] - 1
			local line_end = line_start + 1

			-- because the saccade_cadence is not one. Not every word will be highlighted
			-- so, we need to re-highlight everything after the paste to make sure the
			-- cadence is kept
			if Config.opts.saccade_cadence ~= 1 then
				line_end = -1
			end

			Highlight:highlight(line_start, line_end, bufnr)
		end,
	})

	create_user_command("BRToggle", function(opts)
		local Config = require("bionic-reading.config")
		local Buffers = require("bionic-reading.buffers")
		local bufnr = get_current_buf()
		local line_start = opts.line1 or 0
		local line_end = opts.line2 or -1

		-- check if file type is in config
		if not Utils.check_file_types() then
			local input = "n"

			-- Prompt user if we can
			if Config.opts.prompt_user then
				input = vim.fn.input("Would you like to highlight the current file type? (y/n): ")
			end

			-- If user does not want to highlight current file type, return
			if not Utils.prompt_answer(input) then
				Utils.notify(
					"Cannot highlight current buffer.\nPlease add file type to your config if you would like to",
					"error",
					""
				)

				return
			else
				-- Add file type to config
				Config._update("file_types", { vim.bo.filetype })
			end
		end

		if Buffers:check_active_buf(bufnr) then
			Utils.notify("BionicReading disabled", "info", "")
			Highlight:clear(line_start, line_end, bufnr)
		else
			Utils.notify("BionicReading enabled", "info", "")
			Highlight:highlight(line_start, line_end, bufnr)
		end
	end, {})
=======
function CMDS._set_hl_on_colorscheme()
	local Config = require("bionic-reading.config")

	vim.api.nvim_set_hl(0, Highlight.hl_group, Config.opts.hl_group_value)
end
>>>>>>> 4848d617

--- highlight on file type change
--- @return nil
function CMDS._highlight_on_filetype()
	local Buffers = require("bionic-reading.buffers")
	local Config = require("bionic-reading.config")
	local bufnr = get_current_buf()

	-- if buffer is active, we have already highlighted the file
	if Buffers:check_active_buf(bufnr) or not Utils.check_file_types() or not Config.opts.auto_highlight then
		return
	end

<<<<<<< HEAD
		if success then
			Utils.notify("Syllable algorithm is now " .. (new_value and "enabled" or "disabled"), "info", "")
			Highlight:highlight(0, -1, 0)
		end
	end, {})
=======
	Highlight.highlight(bufnr, 0, vim.api.nvim_buf_line_count(bufnr))
end
>>>>>>> 4848d617

--- highlight on text changed
--- @return nil
function CMDS._highlight_on_textchanged()
	local Buffers = require("bionic-reading.buffers")
	local Config = require("bionic-reading.config")
	local bufnr = get_current_buf()

	if not Buffers:check_active_buf(bufnr) or not Utils.check_file_types() or not Config.opts.update_in_insert_mode then
		return
	end

	-- getpos returns an array of [bufnr, lnum, col, off], 1 based index
	local line_start = vim.fn.getpos("'[")[2] - 1
	local line_end = vim.fn.getpos("']")[2]

	Highlight.highlight(bufnr, line_start, line_end)
end

--- highlight on text changed in insert mode
--- @return nil
function CMDS._highlight_on_textchangedI()
	local Buffers = require("bionic-reading.buffers")
	local Config = require("bionic-reading.config")
	local bufnr = get_current_buf()

	if not Buffers:check_active_buf(bufnr) or not Config.opts.update_in_insert_mode or not Utils.check_file_types() then
		return
	end

	-- nvim_win_get_cursor returns an array of [lnum, col], 1 based indexing
	local line_start = vim.api.nvim_win_get_cursor(0)[1] - 1
	local line_end = line_start + 1

	Highlight.highlight(bufnr, line_start, line_end)
end

--- toggle highlighting
--- @return nil
function CMDS._toggle()
	local Config = require("bionic-reading.config")
	local Buffers = require("bionic-reading.buffers")
	local bufnr = get_current_buf()

	-- check if file type is in config
	if not Utils.check_file_types() then
		local input = "n"

		-- Prompt user if we can
		if Config.opts.prompt_user then
			input = vim.fn.input("Would you like to highlight the current file type? (y/n): ")
		end

		-- If user does not want to highlight current file type, return
		if not Utils.prompt_answer(input) then
			Utils.notify(
				"Cannot highlight current buffer.\nPlease add file type to your config if you would like to",
				"error",
				""
			)

<<<<<<< HEAD
		if success then
			Utils.notify("Saccade cadence is now " .. new_value, "info", "")
			Highlight:highlight(0, -1, 0)
=======
			return
		else
			-- Add file type to config
			Config._update("file_types", { [vim.bo.filetype] = { "any" } })
>>>>>>> 4848d617
		end
	end

	if Buffers:check_active_buf(bufnr) then
		Utils.notify("BionicReading disabled", "info", "")
		Highlight.clear(bufnr)
	else
		Utils.notify("BionicReading enabled", "info", "")
		Highlight.highlight(bufnr, 0, vim.api.nvim_buf_line_count(bufnr))
	end
end

--- toggle update in insert mode
--- @return nil
function CMDS._toggle_update_insert_mode()
	local Config = require("bionic-reading.config")
	local new_value = not Config.opts.update_in_insert_mode

	local success = Config._update("update_in_insert_mode", new_value)

	if success then
		Utils.notify("Update while in insert mode is now " .. (new_value and "enabled" or "disabled"), "info", "")
	end
end

--- toggle auto highlight
--- @return nil
function CMDS._toggle_auto_highlight()
	local Config = require("bionic-reading.config")
	local new_value = not Config.opts.auto_highlight

	local success = Config._update("auto_highlight", new_value)

	if success then
		Utils.notify("Auto highlight is now " .. (new_value and "enabled" or "disabled"), "info", "")
	end
end

return CMDS<|MERGE_RESOLUTION|>--- conflicted
+++ resolved
@@ -9,139 +9,11 @@
 
 --- highlight on colorscheme change
 --- @return nil
-<<<<<<< HEAD
-function CMDS:_setup()
-	create_autocmd("ColorScheme", {
-		pattern = "*",
-		group = self.group,
-		callback = function()
-			local Config = require("bionic-reading.config")
-
-			vim.api.nvim_set_hl(0, Highlight.hl_group, Config.opts.hl_group_value)
-		end,
-	})
-
-	create_autocmd("FileType", {
-		pattern = "*",
-		group = self.group,
-		callback = function(args)
-			local Buffers = require("bionic-reading.buffers")
-			local Config = require("bionic-reading.config")
-			local bufnr = args.buf
-
-			-- if buffer is active, we have already highlighted the file
-			if Buffers:check_active_buf(bufnr) or not Utils.check_file_types() or not Config.opts.auto_highlight then
-				return
-			end
-
-			Highlight:highlight(0, -1, bufnr)
-		end,
-	})
-
-	create_autocmd("TextChanged", {
-		pattern = "*",
-		group = self.group,
-		callback = function(args)
-			local Buffers = require("bionic-reading.buffers")
-			local Config = require("bionic-reading.config")
-			local bufnr = args.buf
-
-			if not Buffers:check_active_buf(bufnr) or not Utils.check_file_types() then
-				return
-			end
-
-			-- getpos returns an array of [bufnr, lnum, col, off], 1 based index
-			local line_start = vim.fn.getpos("'[")[2] - 1
-			local line_end = vim.fn.getpos("']")[2]
-
-			-- because the saccade_cadence is not one. Not every word will be highlighted
-			-- so, we need to re-highlight everything after the paste to make sure the
-			-- cadence is kept
-			if Config.opts.saccade_cadence ~= 1 then
-				line_end = -1
-			end
-
-			Highlight:highlight(line_start, line_end, bufnr)
-		end,
-	})
-
-	create_autocmd("TextChangedI", {
-		pattern = "*",
-		group = self.group,
-		callback = function(args)
-			local Config = require("bionic-reading.config")
-			local Buffers = require("bionic-reading.buffers")
-			local bufnr = args.buf
-
-			if
-				not Buffers:check_active_buf(bufnr)
-				or not Config.opts.update_in_insert_mode
-				or not Utils.check_file_types()
-			then
-				return
-			end
-
-			-- nvim_win_get_cursor returns an array of [lnum, col], 1 based indexing
-			local line_start = vim.api.nvim_win_get_cursor(0)[1] - 1
-			local line_end = line_start + 1
-
-			-- because the saccade_cadence is not one. Not every word will be highlighted
-			-- so, we need to re-highlight everything after the paste to make sure the
-			-- cadence is kept
-			if Config.opts.saccade_cadence ~= 1 then
-				line_end = -1
-			end
-
-			Highlight:highlight(line_start, line_end, bufnr)
-		end,
-	})
-
-	create_user_command("BRToggle", function(opts)
-		local Config = require("bionic-reading.config")
-		local Buffers = require("bionic-reading.buffers")
-		local bufnr = get_current_buf()
-		local line_start = opts.line1 or 0
-		local line_end = opts.line2 or -1
-
-		-- check if file type is in config
-		if not Utils.check_file_types() then
-			local input = "n"
-
-			-- Prompt user if we can
-			if Config.opts.prompt_user then
-				input = vim.fn.input("Would you like to highlight the current file type? (y/n): ")
-			end
-
-			-- If user does not want to highlight current file type, return
-			if not Utils.prompt_answer(input) then
-				Utils.notify(
-					"Cannot highlight current buffer.\nPlease add file type to your config if you would like to",
-					"error",
-					""
-				)
-
-				return
-			else
-				-- Add file type to config
-				Config._update("file_types", { vim.bo.filetype })
-			end
-		end
-
-		if Buffers:check_active_buf(bufnr) then
-			Utils.notify("BionicReading disabled", "info", "")
-			Highlight:clear(line_start, line_end, bufnr)
-		else
-			Utils.notify("BionicReading enabled", "info", "")
-			Highlight:highlight(line_start, line_end, bufnr)
-		end
-	end, {})
-=======
 function CMDS._set_hl_on_colorscheme()
 	local Config = require("bionic-reading.config")
 
 	vim.api.nvim_set_hl(0, Highlight.hl_group, Config.opts.hl_group_value)
 end
->>>>>>> 4848d617
 
 --- highlight on file type change
 --- @return nil
@@ -155,16 +27,8 @@
 		return
 	end
 
-<<<<<<< HEAD
-		if success then
-			Utils.notify("Syllable algorithm is now " .. (new_value and "enabled" or "disabled"), "info", "")
-			Highlight:highlight(0, -1, 0)
-		end
-	end, {})
-=======
 	Highlight.highlight(bufnr, 0, vim.api.nvim_buf_line_count(bufnr))
 end
->>>>>>> 4848d617
 
 --- highlight on text changed
 --- @return nil
@@ -226,16 +90,10 @@
 				""
 			)
 
-<<<<<<< HEAD
-		if success then
-			Utils.notify("Saccade cadence is now " .. new_value, "info", "")
-			Highlight:highlight(0, -1, 0)
-=======
 			return
 		else
 			-- Add file type to config
 			Config._update("file_types", { [vim.bo.filetype] = { "any" } })
->>>>>>> 4848d617
 		end
 	end
 
